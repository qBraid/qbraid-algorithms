--- conflicted
+++ resolved
@@ -16,108 +16,14 @@
 from dataclasses import dataclass, field
 from typing import Any
 
-<<<<<<< HEAD
-import numpy as np
-from bloqade.emulate.ir.atom_type import AtomType
-from bloqade.emulate.ir.emulator import Register
-from bloqade.emulate.ir.state_vector import RydbergHamiltonian
-
-from .time_evolution import AnalogProgramEvolver
-
-=======
 from bloqade.atom_arrangement import AtomArrangement
 from bloqade.ir import Waveform
 from bloqade.builder import field
->>>>>>> d615204c
 
 @dataclass
 class DetuningLayer:
     """Class representing a detuning layer in a quantum reservoir."""
 
-<<<<<<< HEAD
-    atoms: list[AtomType]  # Atom positions
-    readouts: list[Any]  # Readout observables
-    omega: float  # Rabi frequency
-    t_start: float  # Evolution starting time
-    t_end: float  # Evolution ending time
-    step: float  # Readout time step
-    reg: Register = field(
-        default_factory=lambda *args, **kwargs: Register(*args, **kwargs)
-    )  # Quantum state storage
-
-
-def generate_sites(lattice_type, dimension, scale):
-    """
-    Generate positions for atoms on a specified lattice type with a given scale.
-
-    Args:
-        lattice_type (Any): Type of the lattice.
-        dimension (int): Number of principal components.
-        scale (float): Scale factor for lattice spacing.
-
-    Returns:
-        Any: Positions of atoms.
-
-    TODO: Implement actual site generation based on lattice type.
-    """
-    raise NotImplementedError
-
-
-def rydberg_h(atoms: list[AtomType], delta: float, omega: float) -> RydbergHamiltonian:
-    """
-    Generate the Hamiltonian for a Rydberg atom system.
-
-    Args:
-        atoms (list[AtomType]): Atom positions.
-        omega (float): Rabi frequency.
-
-    Returns:
-        RydbergHamiltonian: Hamiltonian matrix.
-    """
-    raise NotImplementedError
-
-
-def set_zero_state(reg: Register):
-    """
-    Set the quantum state to the zero state.
-
-    Args:
-        reg (Register): Quantum state storage.
-    """
-    raise NotImplementedError
-
-
-def apply_layer(layer: DetuningLayer, x: np.ndarray) -> np.ndarray:
-    """
-    Simulate quantum evolution and record output for a given set of PCA values (x).
-
-    Args:
-        layer (DetuningLayer): Configuration and quantum state of the layer.
-        x (np.ndarray): Vector or matrix of real numbers representing PCA values for each image.
-
-    Returns:
-        np.ndarray: Output values from the simulation.
-
-    TODO: Implement the actual simulation using suitable quantum simulation libraries.
-    """
-    h = rydberg_h(layer.atoms, x, layer.omega)
-
-    reg = layer.reg
-    reg = set_zero_state(reg)
-
-    t_start = layer.t_start
-    t_end = layer.t_end
-    t_step = layer.step
-    start_clock = NotImplemented
-
-    # initialize output vector
-    steps = math.floor((t_end - t_start) / t_step)
-    out = np.zeros(steps * len(layer.readouts))
-
-    evolver = AnalogProgramEvolver(num_atoms=len(layer.atoms), rabi_amplitudes=[layer.omega], durations=[t_step], geometric_configuration=layer.atoms)
-
-    return evolver.evolve(backend="local_simulator")
-=======
     def __init__(
         self,
         program: AtomArrangement,
@@ -142,5 +48,4 @@
 
     def apply_layer(self, program):
         print(f"{program}\n")
-        return self.detuning.piecewise_linear(program.durations, program.amplitudes)
->>>>>>> d615204c
+        return self.detuning.piecewise_linear(program.durations, program.amplitudes)