--- conflicted
+++ resolved
@@ -25,17 +25,6 @@
 .. autosummary::
     :toctree: ../stubs/
 
-<<<<<<< HEAD
-    bells_inequality
-    QFT_2
-
-"""
-
-from . import bells_inequality, QTran, QFT_2 
-from ._version import __version__
-
-__all__ = ["__version__", "bells_inequality", "QFT_2","QTran"]
-=======
     bernstein_vazirani
     qft
     iqft
@@ -52,5 +41,4 @@
     "iqft",
     "bernstein_vazirani",
     "qpe",
-]
->>>>>>> c96f3f7d
+]